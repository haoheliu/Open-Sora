import functools
import json
import logging
import operator
import os
from typing import Tuple

import torch
import torch.distributed as dist
import torch.nn as nn
from colossalai.booster import Booster
from colossalai.checkpoint_io import GeneralCheckpointIO
from colossalai.cluster import DistCoordinator
from torch.optim import Optimizer
from torch.optim.lr_scheduler import _LRScheduler
from torchvision.datasets.utils import download_url

from opensora.datasets.sampler import VariableVideoBatchSampler

hf_endpoint = os.environ.get("HF_ENDPOINT")
if hf_endpoint is None:
    hf_endpoint = "https://huggingface.co"

pretrained_models = {
    "DiT-XL-2-512x512.pt": "https://dl.fbaipublicfiles.com/DiT/models/DiT-XL-2-512x512.pt",
    "DiT-XL-2-256x256.pt": "https://dl.fbaipublicfiles.com/DiT/models/DiT-XL-2-256x256.pt",
    "Latte-XL-2-256x256-ucf101.pt": hf_endpoint + "/maxin-cn/Latte/resolve/main/ucf101.pt",
    "PixArt-XL-2-256x256.pth": hf_endpoint + "/PixArt-alpha/PixArt-alpha/resolve/main/PixArt-XL-2-256x256.pth",
    "PixArt-XL-2-SAM-256x256.pth": hf_endpoint + "/PixArt-alpha/PixArt-alpha/resolve/main/PixArt-XL-2-SAM-256x256.pth",
    "PixArt-XL-2-512x512.pth": hf_endpoint + "/PixArt-alpha/PixArt-alpha/resolve/main/PixArt-XL-2-512x512.pth",
    "PixArt-XL-2-1024-MS.pth": hf_endpoint + "/PixArt-alpha/PixArt-alpha/resolve/main/PixArt-XL-2-1024-MS.pth",
    "OpenSora-v1-16x256x256.pth": hf_endpoint + "/hpcai-tech/Open-Sora/resolve/main/OpenSora-v1-16x256x256.pth",
    "OpenSora-v1-HQ-16x256x256.pth": hf_endpoint + "/hpcai-tech/Open-Sora/resolve/main/OpenSora-v1-HQ-16x256x256.pth",
    "OpenSora-v1-HQ-16x512x512.pth": hf_endpoint + "/hpcai-tech/Open-Sora/resolve/main/OpenSora-v1-HQ-16x512x512.pth",
}


def reparameter(ckpt, name=None, model=None):
    if name in ["DiT-XL-2-512x512.pt", "DiT-XL-2-256x256.pt"]:
        ckpt["x_embedder.proj.weight"] = ckpt["x_embedder.proj.weight"].unsqueeze(2)
        del ckpt["pos_embed"]
    if name in ["Latte-XL-2-256x256-ucf101.pt"]:
        ckpt = ckpt["ema"]
        ckpt["x_embedder.proj.weight"] = ckpt["x_embedder.proj.weight"].unsqueeze(2)
        del ckpt["pos_embed"]
        del ckpt["temp_embed"]
    if name in ["PixArt-XL-2-256x256.pth", "PixArt-XL-2-SAM-256x256.pth", "PixArt-XL-2-512x512.pth"]:
        ckpt = ckpt["state_dict"]
        ckpt["x_embedder.proj.weight"] = ckpt["x_embedder.proj.weight"].unsqueeze(2)
        del ckpt["pos_embed"]

    # no need pos_embed
    if "pos_embed_temporal" in ckpt:
        del ckpt["pos_embed_temporal"]
    if "pos_embed" in ckpt:
        del ckpt["pos_embed"]
    # different text length
    if "y_embedder.y_embedding" in ckpt:
        if ckpt["y_embedder.y_embedding"].shape[0] < model.y_embedder.y_embedding.shape[0]:
            print(
                f"Extend y_embedding from {ckpt['y_embedder.y_embedding'].shape[0]} to {model.y_embedder.y_embedding.shape[0]}"
            )
            additional_length = model.y_embedder.y_embedding.shape[0] - ckpt["y_embedder.y_embedding"].shape[0]
            new_y_embedding = torch.zeros(additional_length, model.y_embedder.y_embedding.shape[1])
            new_y_embedding[:] = ckpt["y_embedder.y_embedding"][-1]
            ckpt["y_embedder.y_embedding"] = torch.cat([ckpt["y_embedder.y_embedding"], new_y_embedding], dim=0)
        elif ckpt["y_embedder.y_embedding"].shape[0] > model.y_embedder.y_embedding.shape[0]:
            print(
                f"Shrink y_embedding from {ckpt['y_embedder.y_embedding'].shape[0]} to {model.y_embedder.y_embedding.shape[0]}"
            )
            ckpt["y_embedder.y_embedding"] = ckpt["y_embedder.y_embedding"][: model.y_embedder.y_embedding.shape[0]]

    return ckpt


def find_model(model_name, model=None):
    """
    Finds a pre-trained DiT model, downloading it if necessary. Alternatively, loads a model from a local path.
    """
    if model_name in pretrained_models:  # Find/download our pre-trained DiT checkpoints
        model_ckpt = download_model(model_name)
        model_ckpt = reparameter(model_ckpt, model_name, model=model)
    else:  # Load a custom DiT checkpoint:
        assert os.path.isfile(model_name), f"Could not find DiT checkpoint at {model_name}"
        model_ckpt = torch.load(model_name, map_location=lambda storage, loc: storage)
        model_ckpt = reparameter(model_ckpt, model_name, model=model)
    return model_ckpt


def download_model(model_name=None, local_path=None, url=None):
    """
    Downloads a pre-trained DiT model from the web.
    """
    if model_name is not None:
        assert model_name in pretrained_models
        local_path = f"pretrained_models/{model_name}"
        web_path = pretrained_models[model_name]
    else:
        assert local_path is not None
        assert url is not None
        web_path = url
    if not os.path.isfile(local_path):
        os.makedirs("pretrained_models", exist_ok=True)
        dir_name = os.path.dirname(local_path)
        file_name = os.path.basename(local_path)
        download_url(web_path, dir_name, file_name)
    model = torch.load(local_path, map_location=lambda storage, loc: storage)
    return model


def load_from_sharded_state_dict(model, ckpt_path, model_name="model"):
    ckpt_io = GeneralCheckpointIO()
    ckpt_io.load_model(model, os.path.join(ckpt_path, model_name))


def model_sharding(model: torch.nn.Module):
    global_rank = dist.get_rank()
    world_size = dist.get_world_size()
    for _, param in model.named_parameters():
        padding_size = (world_size - param.numel() % world_size) % world_size
        if padding_size > 0:
            padding_param = torch.nn.functional.pad(param.data.view(-1), [0, padding_size])
        else:
            padding_param = param.data.view(-1)
        splited_params = padding_param.split(padding_param.numel() // world_size)
        splited_params = splited_params[global_rank]
        param.data = splited_params


def load_json(file_path: str):
    with open(file_path, "r") as f:
        return json.load(f)


def save_json(data, file_path: str):
    with open(file_path, "w") as f:
        json.dump(data, f, indent=4)


def remove_padding(tensor: torch.Tensor, original_shape: Tuple) -> torch.Tensor:
    return tensor[: functools.reduce(operator.mul, original_shape)]


def model_gathering(model: torch.nn.Module, model_shape_dict: dict):
    global_rank = dist.get_rank()
    global_size = dist.get_world_size()
    for name, param in model.named_parameters():
        all_params = [torch.empty_like(param.data) for _ in range(global_size)]
        dist.all_gather(all_params, param.data, group=dist.group.WORLD)
        if int(global_rank) == 0:
            all_params = torch.cat(all_params)
            param.data = remove_padding(all_params, model_shape_dict[name]).view(model_shape_dict[name])
    dist.barrier()


def record_model_param_shape(model: torch.nn.Module) -> dict:
    param_shape = {}
    for name, param in model.named_parameters():
        param_shape[name] = param.shape
    return param_shape


def save(
    booster: Booster,
    model: nn.Module,
    ema: nn.Module,
    optimizer: Optimizer,
    lr_scheduler: _LRScheduler,
    epoch: int,
    step: int,
    global_step: int,
    batch_size: int,
    coordinator: DistCoordinator,
    save_dir: str,
    shape_dict: dict,
    sampler=None,
):
    save_dir = os.path.join(save_dir, f"epoch{epoch}-global_step{global_step}")
    os.makedirs(os.path.join(save_dir, "model"), exist_ok=True)

    booster.save_model(model, os.path.join(save_dir, "model"), shard=True)
    # ema is not boosted, so we don't need to use booster.save_model
    model_gathering(ema, shape_dict)
    global_rank = dist.get_rank()
    if int(global_rank) == 0:
        torch.save(ema.state_dict(), os.path.join(save_dir, "ema.pt"))
        model_sharding(ema)

    booster.save_optimizer(optimizer, os.path.join(save_dir, "optimizer"), shard=True, size_per_shard=4096)
    if lr_scheduler is not None:
        booster.save_lr_scheduler(lr_scheduler, os.path.join(save_dir, "lr_scheduler"))
    sampler_start_idx = step * batch_size if batch_size is not None else None
    running_states = {
        "epoch": epoch,
        "step": step,
        "global_step": global_step,
        "sample_start_index": sampler_start_idx,
    }
    if coordinator.is_master():
        save_json(running_states, os.path.join(save_dir, "running_states.json"))
        if sampler is not None:
            if isinstance(sampler, VariableVideoBatchSampler):
                torch.save(sampler.state_dict(step), os.path.join(save_dir, "sampler"))
            else:
                torch.save(sampler.state_dict(), os.path.join(save_dir, "sampler"))
    dist.barrier()


def load(
    booster: Booster,
    model: nn.Module,
    ema: nn.Module,
    optimizer: Optimizer,
    lr_scheduler: _LRScheduler,
    load_dir: str,
    sampler=None,
) -> Tuple[int, int, int]:
    booster.load_model(model, os.path.join(load_dir, "model"))
    # ema is not boosted, so we don't use booster.load_model
    ema.load_state_dict(
        torch.load(os.path.join(load_dir, "ema.pt"), map_location=torch.device("cpu")),
        strict=False,
    )
    booster.load_optimizer(optimizer, os.path.join(load_dir, "optimizer"))
    if lr_scheduler is not None:
        booster.load_lr_scheduler(lr_scheduler, os.path.join(load_dir, "lr_scheduler"))
    running_states = load_json(os.path.join(load_dir, "running_states.json"))
    if sampler is not None:
        sampler.load_state_dict(torch.load(os.path.join(load_dir, "sampler")))
    dist.barrier()
    return (
        running_states["epoch"],
        running_states["step"],
        running_states["sample_start_index"],
    )


def create_logger(logging_dir):
    """
    Create a logger that writes to a log file and stdout.
    """
    if dist.get_rank() == 0:  # real logger
        logging.basicConfig(
            level=logging.INFO,
            format="[\033[34m%(asctime)s\033[0m] %(message)s",
            datefmt="%Y-%m-%d %H:%M:%S",
            handlers=[
                logging.StreamHandler(),
                logging.FileHandler(f"{logging_dir}/log.txt"),
            ],
        )
        logger = logging.getLogger(__name__)
    else:  # dummy logger (does nothing)
        logger = logging.getLogger(__name__)
        logger.addHandler(logging.NullHandler())
    return logger


<<<<<<< HEAD
def load_checkpoint(model, ckpt_path, save_as_pt=True, model_name="model"):
=======
def load_checkpoint(model, ckpt_path, save_as_pt=False):
>>>>>>> 780c4f1e
    if ckpt_path.endswith(".pt") or ckpt_path.endswith(".pth"):
        state_dict = find_model(ckpt_path, model=model)
        missing_keys, unexpected_keys = model.load_state_dict(state_dict, strict=False)
        print(f"Missing keys: {missing_keys}")
        print(f"Unexpected keys: {unexpected_keys}")
    elif os.path.isdir(ckpt_path):
        load_from_sharded_state_dict(model, ckpt_path, model_name)
        if save_as_pt:
            save_path = os.path.join(ckpt_path, model_name+"_ckpt.pt")
            torch.save(model.state_dict(), save_path)
            print(f"Model checkpoint saved to {save_path}")
    else:
        raise ValueError(f"Invalid checkpoint path: {ckpt_path}")<|MERGE_RESOLUTION|>--- conflicted
+++ resolved
@@ -256,11 +256,7 @@
     return logger
 
 
-<<<<<<< HEAD
 def load_checkpoint(model, ckpt_path, save_as_pt=True, model_name="model"):
-=======
-def load_checkpoint(model, ckpt_path, save_as_pt=False):
->>>>>>> 780c4f1e
     if ckpt_path.endswith(".pt") or ckpt_path.endswith(".pth"):
         state_dict = find_model(ckpt_path, model=model)
         missing_keys, unexpected_keys = model.load_state_dict(state_dict, strict=False)
@@ -269,7 +265,7 @@
     elif os.path.isdir(ckpt_path):
         load_from_sharded_state_dict(model, ckpt_path, model_name)
         if save_as_pt:
-            save_path = os.path.join(ckpt_path, model_name+"_ckpt.pt")
+            save_path = os.path.join(ckpt_path, model_name + "_ckpt.pt")
             torch.save(model.state_dict(), save_path)
             print(f"Model checkpoint saved to {save_path}")
     else:
